'''
Train a multimodal deep autoencoder on multiple networks.

Usage:
    python train_autoencoder.py
'''
import os
# os.environ["KERAS_BACKEND"] = "tensorflow"
import pickle
import argparse
from agape.deepNF.utils import mkdir, load_ppmi_matrices
from agape.utils import stdout
from agape.ml.autoencoder import MultimodalAutoencoder
from scipy import io as sio
from agape.plotting import plot_loss
from keras.optimizers import SGD

##########################
# Command line arguments #
##########################

parser = argparse.ArgumentParser()
parser.add_argument('-o', '--organism', default='yeast', type=str)
parser.add_argument('-t', '--model-type', default='mda', type=str)
parser.add_argument('-m', '--models-path', default="models", type=str)
parser.add_argument('-d', '--data-path', default="$AGAPEDATA/deepNF", type=str)
parser.add_argument('-l', '--layers', type=str)
parser.add_argument('-s', '--sparse', default=None, type=float)
parser.add_argument('-p', '--dropout', default=None, type=float)
parser.add_argument('-a', '--activation', default="selu", type=str)
parser.add_argument('-z', '--optimizer', default="AdaMax", type=str)
parser.add_argument('-e', '--epochs', default=100, type=int)
parser.add_argument('-b', '--batch-size', default=128, type=int)
parser.add_argument('--outfile-tags', default="", type=str)
args = parser.parse_args()

stdout("Command line arguments", args)

org = args.organism
model_type = args.model_type
models_path = os.path.expandvars(args.models_path)
data_path = os.path.expandvars(args.data_path)
layers = [int(i) for i in args.layers.split('-')]
sparse = args.sparse
dropout = args.dropout
activation = args.activation
optimizer = args.optimizer
epochs = args.epochs
batch_size = args.batch_size
ofile_tags = args.outfile_tags


########
# defs #
########

def main():
    ######################
    # Prepare filesystem #
    ######################

    mkdir("models")

    #################
    # Load networks #
    #################

    networks, dims = load_ppmi_matrices(data_path)

    #########################
    # Train the autoencoder #
    #########################

    model_name = [f'{org}', f'{model_type.upper()}', f'arch_{args.layers}']

    if ofile_tags != '':
        model_name.append(f'{f"{ofile_tags}" if ofile_tags != "" else ""}')

    model_name = '_'.join(model_name)

    stdout("Running for architecture", model_name)

    best_model_filename = 'best_model.h5'

    autoencoder = MultimodalAutoencoder(
        x_train=networks,
        x_val=0.1,
        layers=layers,
        epochs=epochs,
        sparse=sparse,
        dropout=dropout,
        batch_size=batch_size,
        activation=activation,
<<<<<<< HEAD
        optimizer=SGD(lr=0.01, momentum=0.9),
        early_stopping=(5, 0.),
=======
        optimizer=optimizer,
        # early_stopping=(5, 0.),
        save_best_model=best_model_filename,
>>>>>>> fd13fa02
        verbose=2)

    autoencoder.train()

    history = autoencoder.history.history

    with open(os.path.join(models_path, f'{model_name}_training_history.pkl'),
              'wb') as f:
        pickle.dump(history, f)

    plot_loss({model_name: history}, f'{models_path}/{model_name}')

    embeddings = autoencoder.encode(networks)

    embeddings_path = os.path.join(
        models_path, f'{model_name}_embeddings.mat')

    sio.savemat(embeddings_path, {'embeddings': embeddings})

    os.remove(best_model_filename)


###################
# Run the program #
###################

if __name__ == '__main__':
    print(__doc__)
    main()<|MERGE_RESOLUTION|>--- conflicted
+++ resolved
@@ -91,14 +91,9 @@
         dropout=dropout,
         batch_size=batch_size,
         activation=activation,
-<<<<<<< HEAD
-        optimizer=SGD(lr=0.01, momentum=0.9),
-        early_stopping=(5, 0.),
-=======
         optimizer=optimizer,
         # early_stopping=(5, 0.),
         save_best_model=best_model_filename,
->>>>>>> fd13fa02
         verbose=2)
 
     autoencoder.train()
